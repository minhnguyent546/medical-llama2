--- conflicted
+++ resolved
@@ -48,11 +48,7 @@
         'bnb_adam32bit': bnb.optim.Adam32bit,
         'bnb_adamw32bit': bnb.optim.AdamW32bit,
         'bnb_adam8bit': bnb.optim.Adam8bit,
-<<<<<<< HEAD
-        'nb_adamw8bit': bnb.optim.AdamW8bit,
-=======
         'bnb_adamw8bit': bnb.optim.AdamW8bit,
->>>>>>> 6675ce2b
     }
     optim_type = optim_type.lower()
     if optim_type in optim_type_to_cls:
